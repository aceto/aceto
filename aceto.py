--- conflicted
+++ resolved
@@ -659,7 +659,7 @@
         self.push(1 if x>0 else -1 if x<0 else 0)
         self.move()
 
-<<<<<<< HEAD
+
     def _bitwise_left(self, cmd) -> '«':
         x = self.pop()
         y = self.pop()
@@ -670,11 +670,11 @@
         x = self.pop()
         y = self.pop()
         self.push(y>>x)
-=======
+
     def _multiply_stack(self, cmd): -> '×':
         x = self.pop()
         self.stacks[self.sid] *= x
->>>>>>> 9f682f67
+
         self.move()
 
 
