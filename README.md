<<<<<<< HEAD
# Aceto This is Aceto v1.4.0
=======
# Aceto
This is Aceto v1.3.2
>>>>>>> 786769c0

Aceto is a simple stack language that is based on a 2D Hilbert curve grid. The
name is a reference to Aceto Balsamico (balsamic vinegar), and to
[OIL](https://github.com/L3viathan/OIL). It was a birthday present for
[@sarnthil](https://github.com/sarnthil).

## Concept A program written in Aceto consists of a square grid of characters.
The side length of that square can be any power of two, although source files
that aren't square will also work, as they will be transformed to one before
execution.

For a grid of side length 2^n, during execution the interpreter will go in the
path of a 2D Hilbert curve of grade n. The starting point is the bottom left
corner.

Every character corresponds to a command. There are many commands, most of them
are concerned with the manipulation of a stack. Aceto comes with an unlimited
amount of stacks, one of which is the active stack (by default 0). There is also
a quick storage, which is persistent and can only hold one thing at a time.

## Example

As an example, let's look at the following code:

    5+24 *cp+ 6+ v 37 p

Without knowing the corresponding Hilbert curve, this can be hard to read. But
when you put the code on top of a picture of a grade 2 Hilbert curve, it starts
getting easier to understand at least the code flow:

![Example code that prints "A6"](code_sample.png)

First `3` and `7` are pushed on the stack, and added, which leaves a `10` on the
stack. Next, a `6` is pushed and multiplied with the `10`, leaving a `60` on the
stack. Then, `5` is added to the number, resulting in `65`.

`c` converts the number to a character (65 is the ASCII code for `A`). `p`
prints the result. Next, we add `2` and `4`, resulting in `6`. The `v` makes the
interpreter move downwards (despite the curve). In this case, not writing the
`v` wouldn't have made a difference, because spaces do nothing. The final `p`
prints the number `6` that is on the stack.

## Installation

    git clone https://github.com/L3viathan/aceto --recursive

## Commands

The colored marks generally mean that the number of elements in all stacks
together is ![#c5f015](https://placehold.it/15/c5f015/000000?text=+) increasing,
![#f03c15](https://placehold.it/15/f03c15/000000?text=+) decreasing, or
![#1589F0](https://placehold.it/15/1589F0/000000?text=+) staying the same. In
sticky mode, or when stacks aren't sufficiently full, that can vary (for
example, `+` is normally decreasing the total number of elements by 1, but
increases them by one if the stack was empty before). There is currently one
command where the impact on total number of elements is
![#f0e788](https://placehold.it/15/f0e788/000000?text=+) undefined, because it
depends on the previous command.

### General
- ![#1589F0](https://placehold.it/15/1589F0/000000?text=+) ` ` (a space): Do
  nothing. Any undefined character will also nop.
- ![#1589F0](https://placehold.it/15/1589F0/000000?text=+) `s`: Swap the top two
  elements on the stack.
- ![#c5f015](https://placehold.it/15/c5f015/000000?text=+) `d`: Pop a value and
  push it twice (duplicate).
- ![#f03c15](https://placehold.it/15/f03c15/000000?text=+) `h`: Remove all
  values from the stack, except for the top (head).
- ![#1589F0](https://placehold.it/15/1589F0/000000?text=+) `(`, `)`: Change the
  active stack to the left or right stack relative to the currently active
  stack.
- ![#1589F0](https://placehold.it/15/1589F0/000000?text=+) `{`, `}`: Pop a value
  and push it on the stack to the left or right (but don't change which stack is
  active).
- ![#1589F0](https://placehold.it/15/1589F0/000000?text=+) `[`, `]`: Pop a
  value, move a stack to the left or right, and push it again.
- ![#1589F0](https://placehold.it/15/1589F0/000000?text=+) `k`: Make the current
  stack "sticky", i.e. when popping from it the value is not removed, only
  copied.
- ![#1589F0](https://placehold.it/15/1589F0/000000?text=+) `K`: Make the current
  stack unsticky again.
- ![#1589F0](https://placehold.it/15/1589F0/000000?text=+) `U`: Reverse the
  current stack.
- ![#1589F0](https://placehold.it/15/1589F0/000000?text=+) `q`: Pop an item and
  insert it at the bottom of the stack.
- ![#1589F0](https://placehold.it/15/1589F0/000000?text=+) `Q`: Remove an item
  from the bottom of the stack and push it.
- ![#1589F0](https://placehold.it/15/1589F0/000000?text=+) `X`: Exit the
  interpreter abruptly.
- ![#f03c15](https://placehold.it/15/f03c15/000000?text=+) `x`: Pop a value and
  ignore it.

### Movement, Conditions, and Catching
- ![#1589F0](https://placehold.it/15/1589F0/000000?text=+) `<`, `>`, `v`, `^`:
  Special commands that make the interpreter ignore the shape of the Hilbert
  curve for this turn and instead move in the direction indicated by the
  character. With all of these commands, if the movement would cause the new
  position to be outside of the grid, it wraps around and appears on the other
  side.
- ![#1589F0](https://placehold.it/15/1589F0/000000?text=+) `W`, `E`, `S`, `N`:
  Like `<>v^`, but turn clockwise after execution.
- ![#1589F0](https://placehold.it/15/1589F0/000000?text=+) `u`: Reverse the
  direction the IP is moving.
- ![#1589F0](https://placehold.it/15/1589F0/000000?text=+) `?`: Move in a random
  direction.
- ![#f03c15](https://placehold.it/15/f03c15/000000?text=+) `|`, `_`: Special
  commands that make the interpreter ignore the shape of the Hilbert curve for
  this turn and instead move to the point on the grid mirrored
  vertically/horizontally, but only if the popped value is truthy.
- ![#f03c15](https://placehold.it/15/f03c15/000000?text=+) `#`: Like `|`/`_`,
  but mirrors both vertically and horizontally.
- ![#1589F0](https://placehold.it/15/1589F0/000000?text=+) `@`: Set the current
  cell to the catch cell. When a (normal) error occurs, jump here.
- ![#1589F0](https://placehold.it/15/1589F0/000000?text=+) `&`: Manually raise
  an error.
- ![#f03c15](https://placehold.it/15/f03c15/000000?text=+) `$`: Pop a value and
  assert that it is truthy. Otherwise, raise an error.
- ![#1589F0](https://placehold.it/15/1589F0/000000?text=+) `O`: Jump to the
  origin (0,0 or the bottom right cell, if the direction is reversed)
- ![#f03c15](https://placehold.it/15/f03c15/000000?text=+) `j`: Pop a value and
  jump so many positions ahead. Also works with negative numbers.
- ![#f03c15](https://placehold.it/15/f03c15/000000?text=+) `` ` ``: Pops a
  value: If it's truthy, behaves like a space (nop), if not, like a backslash
  (escape).

### Arithmetics and Comparisons
- ![#f03c15](https://placehold.it/15/f03c15/000000?text=+) `+`, `-`, `*`, `%`:
  Perform that operation (`%` means modulo) with the top two elements of the
  stack. For operations where the order matters, the operation will take the top
  element on the stack as the second argument; i.e. `5`, `3`, `-` will leave a 2
  on the stack, not a -2.
- ![#f03c15](https://placehold.it/15/f03c15/000000?text=+) `/`, `:`: Perform
  division. `/` is integer division, `:` float division.
- ![#f03c15](https://placehold.it/15/f03c15/000000?text=+) `=`: Take two
  elements a and b from the stack and put the result of `a==b` on the stack (a
  boolean value).
- ![#f03c15](https://placehold.it/15/f03c15/000000?text=+) `m`: Take two
  elements a and b from the stack and put the result of `a>b` on the stack (a
  boolean value).
- ![#f03c15](https://placehold.it/15/f03c15/000000?text=+) `w`: Take two
  elements a and b from the stack and put the result of `a<=b` on the stack (a
  boolean value).
- ![#1589F0](https://placehold.it/15/1589F0/000000?text=+) `I`: Pop a value,
  increment it, and push it.
- ![#1589F0](https://placehold.it/15/1589F0/000000?text=+) `D`: Pop a value,
  decrement it, and push it.
- ![#1589F0](https://placehold.it/15/1589F0/000000?text=+) `!`: Push the
  negation of a popped value.
- ![#1589F0](https://placehold.it/15/1589F0/000000?text=+) `~`: Invert the
  popped element and push it. Will also negate booleans and reverse strings.
- ![#f03c15](https://placehold.it/15/f03c15/000000?text=+) `A`: Take two
  elements a and b from the stack and put the result of `a&b` (bitwise AND) on
  the stack.
- ![#f03c15](https://placehold.it/15/f03c15/000000?text=+) `V`: Take two
  elements a and b from the stack and put the result of `a|b` (bitwise OR) on
  the stack.
- ![#f03c15](https://placehold.it/15/f03c15/000000?text=+) `J`: Join the top two
  elements as a string.

### Literals
- ![#c5f015](https://placehold.it/15/c5f015/000000?text=+) `0`, `1`, `2`, ...,
  `9`: Push that number on the active stack.
- ![#c5f015](https://placehold.it/15/c5f015/000000?text=+) `"`: Starts a string
  literal. This works pretty much like in other languages. String literals are
  terminated with another `"`, but escaping (with a backslash) works too. That
  means that `"\"Hello\\World\n" will result in `"Hello\World\n`, where the `\n`
  is a newline character (`\t` is also supported). The resulting string will be
  pushed on the active stack.
- ![#c5f015](https://placehold.it/15/c5f015/000000?text=+) `'`: Starts a
  character literal. The next character will be pushed on the stack as a string.
  Escaping (for `\n`, `\t`, and `\\`) also works, but not for `\'`, because `''`
  will already accomplish the desired effect (push a single quote character).

### Casting
- ![#1589F0](https://placehold.it/15/1589F0/000000?text=+) `i`: Pop a value,
  cast it to an integer (if possible, otherwise to 0), and put the result on the
  stack.
- ![#1589F0](https://placehold.it/15/1589F0/000000?text=+) `f`: Like `i`, but
  with float.
- ![#1589F0](https://placehold.it/15/1589F0/000000?text=+) `b`: Like `i`, but
  with bool.
- ![#1589F0](https://placehold.it/15/1589F0/000000?text=+) `c`: Pop a value,
  convert it to the character of the unicode value and push it. If the value
  doesn't correspond to a unicode codepoint, push `U+FFFD` instead.
- ![#1589F0](https://placehold.it/15/1589F0/000000?text=+) `o`: The opposite of
  `c`; Pop a character and convert it to the number of its unicode codepoint and
  push the result. When anything fails, push a 0 instead.

### I/O
- ![#f03c15](https://placehold.it/15/f03c15/000000?text=+) `p`: Print the
  element on the stack.
- ![#c5f015](https://placehold.it/15/c5f015/000000?text=+) `r`: Read a string
  from the user and put it on the stack.
- ![#1589F0](https://placehold.it/15/1589F0/000000?text=+) `n`: Print a newline.
- ![#c5f015](https://placehold.it/15/c5f015/000000?text=+) `,`: Get a single
  character (without requiring a newline).

### Special
- ![#1589F0](https://placehold.it/15/1589F0/000000?text=+) `\`: Escapes the next
  character: It will be ignored.
- ![#c5f015](https://placehold.it/15/c5f015/000000?text=+) `P`, `e`, `R`: Push
  π, 𝑒, or a random float between 0 and 1.
- ![#f0e788](https://placehold.it/15/f0e788/000000?text=+) `.`: Repeat the
  previous command.
- ![#1589F0](https://placehold.it/15/1589F0/000000?text=+) `T`: Set the global
  timestamp to now. It is initialized to the time of script start.
- ![#c5f015](https://placehold.it/15/c5f015/000000?text=+) `t`: Push the
  difference between now and the global timestamp.
- ![#1589F0](https://placehold.it/15/1589F0/000000?text=+) `C`: Pop a value and
  push a boolean: Whether the value is contained in the current stack.
- ![#c5f015](https://placehold.it/15/c5f015/000000?text=+) `l`: Push the length
  of the current stack.
- ![#c5f015](https://placehold.it/15/c5f015/000000?text=+) `L`: Load the value
  of the quick memory (initially an empty string) and push it on the stack.
- ![#f03c15](https://placehold.it/15/f03c15/000000?text=+) `M`: Pop a value and
  memorize it in the quick memory.<|MERGE_RESOLUTION|>--- conflicted
+++ resolved
@@ -1,9 +1,6 @@
-<<<<<<< HEAD
-# Aceto This is Aceto v1.4.0
-=======
 # Aceto
-This is Aceto v1.3.2
->>>>>>> 786769c0
+
+This is Aceto v1.4.0
 
 Aceto is a simple stack language that is based on a 2D Hilbert curve grid. The
 name is a reference to Aceto Balsamico (balsamic vinegar), and to
